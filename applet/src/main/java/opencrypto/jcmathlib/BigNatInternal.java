--- conflicted
+++ resolved
@@ -1029,11 +1029,7 @@
      * @param bits number of bits to shift by
      * @param carry XORed into the highest byte
      */
-<<<<<<< HEAD
-    protected void shiftRight(short bits, short carry) {
-=======
-    public void shiftRight(short bits, short carry) {
->>>>>>> 0c7a69f7
+    private void shiftRight(short bits, short carry) {
         // assumes 0 <= bits < 8
         short mask = (short) ((short) (1 << bits) - 1); // lowest `bits` bits set to 1
         for (short i = 0; i < this.size; i++) {
